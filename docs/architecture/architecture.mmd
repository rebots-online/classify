--- conflicted
+++ resolved
@@ -35,9 +35,6 @@
     textGeneration --> sanitizeApiKey
     sanitizeApiKey --> OpenRouter
     textGeneration --> GoogleGenAI
-<<<<<<< HEAD
-=======
     textGeneration --> OpenRouter
->>>>>>> 2c18271c
     textGeneration --> Anthropic
     App --> youtube